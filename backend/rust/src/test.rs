#![allow(non_snake_case)]

use super::clap;
#[cfg(feature="python_binding")]
use super::pyo3::prelude::*;
#[cfg(feature="python_binding")]
use super::pyo3::types::{IntoPyDict};
use super::blossom_v;

pub fn run_matched_test(matches: &clap::ArgMatches) {
    match matches.subcommand() {
        Some(("debug_tests", _)) => {
            debug_tests()
        }
        Some(("archived_debug_tests", _)) => {
            archived_debug_tests()
        }
        Some(("all", _)) => {  // remember to add new test functions here
            debug_tests();
            archived_debug_tests();
        }
        _ => unreachable!()
    }
}

<<<<<<< HEAD
fn save_load() {
    let N = 16;
    let L = 5;
    let p = 1e-1;
    // generate some random data
    let mut data_ro = BatchZxError::new_N_L(N, L);
    let mut data = data_ro.view_mut();
    let mut rng = thread_rng();
    let mut error_cnt = 0;
    for i in 0..N {
        for j in 0..L {
            for k in 0..L {
                let is_error = rng.gen::<f64>() < p;
                if is_error {
                    error_cnt += 1;
                }
                data[[i, j, k]] = is_error;
            }
        }
    }
    assert_eq!(data_ro.N(), N);
    assert_eq!(data_ro.L(), L);
    let error_rate = error_cnt as f64 / ((N*L*L) as f64);
    println!("error/total: {}/{} = {}%", error_cnt, N*L*L, 100. * error_rate);
    // prepare the head
    let head = serde_json::json!({
        "p": p,
        "error_cnt": error_cnt,
        "error_rate": error_rate,
    });
    // save to file
    util::save("TEST_save_load.bin", &head, &data_ro).expect("save failed");
    // load from the same file
    let (head_r, data_r) = util::load("TEST_save_load.bin").expect("load failed");
    // check whether the file contains the same information
    let mut head_N_L: Map<String, Value> = serde_json::from_value(head.clone()).expect("head JSON error");
    head_N_L.insert("N".to_string(), json!(N));
    head_N_L.insert("L".to_string(), json!(L));
    let head_N_L: Value = serde_json::to_value(&head_N_L).expect("head JSON serialization error");
    assert_eq!(head_N_L, head_r);
    assert_eq!(data_ro, data_r);
}

fn perfect_measurement() {
    let L = 5;
    let mut x_error_ro = ZxError::new_L(L);
    let mut x_error = x_error_ro.view_mut();
    x_error[[1, 0]] = true;
    x_error[[3, 2]] = true;
    x_error[[3, 3]] = true;
    println!("x_error_ro:");
    x_error_ro.print();
    let zx_measurement= util::generate_perfect_measurements(&x_error_ro, &x_error_ro);
    println!("zx_measurement:");
    zx_measurement.print();
    // test rotation of measurement
    assert_eq!(zx_measurement.rotate_x2z().rotate_z2x(), zx_measurement);
    // test rotation of ZxError
    let rotated_clockwise = x_error_ro.rotate_x2z();
    println!("rotated_clockwise:");
    rotated_clockwise.print();
    let rotated_back = rotated_clockwise.rotate_z2x();
    assert_eq!(x_error_ro, rotated_back);
}

fn validate_correction() {
    let L = 5;
    let mut x_error_ro = ZxError::new_L(L);
    let mut x_error = x_error_ro.view_mut();
    x_error[[1, 0]] = true;
    x_error[[3, 2]] = true;
    x_error[[3, 3]] = true;
    println!("z_error_ro:");
    x_error_ro.print();
    // correction of the same as error must succeed
    let mut x_correction_ro = x_error_ro.clone();
    println!("x_correction_ro: (success)");
    x_correction_ro.print();
    assert_eq!(x_error_ro.validate_x_correction(&x_correction_ro), Ok(()));
    // if there is a -1 Z stabilizer, it fails
    let mut x_correction = x_correction_ro.view_mut();
    x_correction[[1, 0]] = false;  // does not correct because Z stabilizer at (1, 1) has -1 eigenstate
    println!("x_correction_ro: (Z stabilizer is at -1 eigenstate at (1,1))");
    x_correction_ro.print();
    assert_eq!(x_error_ro.validate_x_correction(&x_correction_ro), Err("Z stabilizer is at -1 eigenstate at (1,1)".to_string()));
    // if there is a logical operator, it also fails
    let mut x_correction = x_correction_ro.view_mut();
    for i in 1..L {
        x_correction[[1, i]] = true;
    }
    println!("x_correction_ro: (there is logical operator after correction)");
    x_correction_ro.print();
    assert_eq!(x_error_ro.validate_x_correction(&x_correction_ro), Err("there is X_L logical operator after correction".to_string()));
    
    // then try X stabilizers
    let z_error_ro = x_error_ro;  // use the same error pattern
    let mut z_correction_ro = z_error_ro.clone();
    assert_eq!(z_error_ro.validate_z_correction(&z_correction_ro), Ok(()));
    // // if there is a -1 X stabilizer, it fails
    let mut z_correction = z_correction_ro.view_mut();
    z_correction[[1, 0]] = false;  // does not correct because X stabilizer at (1, 0) has -1 eigenstate
    assert_eq!(z_error_ro.validate_z_correction(&z_correction_ro), Err("X stabilizer is at -1 eigenstate at (1,0)".to_string()));
    // if there is a logical operator, it also fails
    let mut z_correction = z_correction_ro.view_mut();
    for i in 0..L {
        z_correction[[i, 0]] = true;
    }
    z_correction[[1, 0]] = false;
    assert_eq!(z_error_ro.validate_z_correction(&z_correction_ro), Err("there is Z_L logical operator after correction".to_string()));
}

fn naive_correction() {
    let L = 5;
    let mut x_error_ro = ZxError::new_L(L);
    let mut x_error = x_error_ro.view_mut();
    x_error[[1, 0]] = true;
    x_error[[3, 2]] = true;
    x_error[[3, 3]] = true;
    println!("z_error_ro:");
    x_error_ro.print();
    let measurement = util::generate_perfect_measurements(&x_error_ro, &x_error_ro);
    println!("measurement:");
    measurement.print();
    let (x_correction, z_correction) = qec::naive_correction(&measurement);
    assert_eq!(x_error_ro.validate_x_correction(&x_correction), Ok(()));
    assert_eq!(x_error_ro.validate_z_correction(&z_correction), Ok(()));
}

fn maximum_max_weight_matching_correction() {
    Python::with_gil(|py| {
        (|py: Python| -> PyResult<()> {
            // prepare python library
            let networkx = py.import("networkx")?;
            let max_weight_matching = networkx.getattr("algorithms")?.getattr("matching")?.getattr("max_weight_matching")?;
            let maximum_max_weight_matching = |_node_num: usize, weighted_edges: Vec<(usize, usize, f64)>| -> std::collections::HashSet<(usize, usize)> {
                let G = networkx.call_method0("Graph").unwrap();
                let weighted_edges = weighted_edges.to_object(py);
                G.call_method1("add_weighted_edges_from", (weighted_edges,)).unwrap();
                let dict = vec![("maxcardinality", true)].into_py_dict(py);
                let matched: std::collections::HashSet<(usize, usize)> = max_weight_matching.call((G,), Some(dict)).unwrap().extract().unwrap();
                matched
            };
            // prepare error syndrome
            let L = 5;
            let mut x_error_ro = ZxError::new_L(L);
            let mut x_error = x_error_ro.view_mut();
            x_error[[1, 0]] = true;
            x_error[[3, 2]] = true;
            x_error[[3, 3]] = true;
            println!("z_error_ro:");
            x_error_ro.print();
            let measurement = util::generate_perfect_measurements(&x_error_ro, &x_error_ro);
            println!("measurement:");
            measurement.print();
            let (x_correction, z_correction) = qec::maximum_max_weight_matching_correction(&measurement, maximum_max_weight_matching);
            assert_eq!(x_error_ro.validate_x_correction(&x_correction), Ok(()));
            assert_eq!(x_error_ro.validate_z_correction(&z_correction), Ok(()));
            Ok(())
        })(py).map_err(|e| {
            e.print_and_set_sys_last_vars(py);
        })
    }).expect("python run failed");
}

fn offer_decoder_study(d: usize, p: f64, count: usize, max_resend: usize, max_cycles: usize, print_error_pattern_to_find_infinite_loop: bool) {
    let mut cases = 0;
    let mut rng = thread_rng();
    // create offer decoder instance
    let mut decoder = offer_decoder::create_standard_planar_code_offer_decoder(d);
    // create MWPM decoder instance
    let mut model = ftqec::PlanarCodeModel::new_standard_planar_code(0, d);  // single layer planar code
    model.set_depolarizing_error_with_perfect_initialization(p);
    model.iterate_snapshot_mut(|t, _i, _j, node| {  // the same error model as in `decoder`
        if t == 6 && node.qubit_type == QubitType::Data {
            node.error_rate_x = p;
            node.error_rate_z = p;
            node.error_rate_y = p;
        }
    });
    model.build_graph();
    model.optimize_correction_pattern();
    model.build_exhausted_path_autotune();
    while cases < count {
        decoder.reinitialize();
        decoder.use_reproducible_error_generator = true;
        let reproducible_error_generator_seed = rng.gen::<u64>();
        decoder.reproducible_error_generator_set_seed(reproducible_error_generator_seed);
        let error_count = decoder.generate_only_x_random_errors(p, || rng.gen::<f64>());
        if error_count == 0 {
            continue
        }
        decoder.error_changed();
        if print_error_pattern_to_find_infinite_loop {
            println!("{:?}", decoder.error_pattern());  // to find infinite looping case
        }
        let cycles = decoder.pseudo_parallel_execute_to_stable_with_max_resend_max_cycles(max_resend, max_cycles);
        match cycles {
            Ok(cycles) => {
                if decoder.has_logical_error(ErrorType::X) == true {
                    // judge if MWPM generates no logical error, if so, output the case
                    let mwpm_has_logical_error = {
                        // copy the error pattern into MWPM decoder
                        model.iterate_snapshot_mut(|t, i, j, node| {
                            if t == 6 && node.qubit_type == QubitType::Data {
                                node.error = decoder.qubits[i][j].error.clone();
                            }
                        });
                        model.propagate_error();
                        let measurement = model.generate_measurement();
                        let correction = model.decode_MWPM(&measurement);
                        let validation_ret = model.validate_correction_on_boundary(&correction);
                        validation_ret.is_err()
                    };
                    if !mwpm_has_logical_error {  // output the case
                        println!("[offer decoder fails but MWPM decoder succeeds]");
                        println!("{}", json!({
                            "cycles": cycles,
                            "error": decoder.error_pattern(),
                            "seed": reproducible_error_generator_seed,
                        }).to_string());
                        cases += 1;
                    }
                }
            },
            Err(cycles) => {
                println!("[exceed max resend]");
                println!("{}", json!({
                    "cycles": cycles,
                    "error": decoder.error_pattern(),
                }).to_string());
                cases += 1;
            }
        }
    }
}

fn offer_algorithm_study(d: usize, p: f64, count: usize, max_resend: usize, max_cycles: usize, print_error_pattern_to_find_infinite_loop: bool) {
    let mut cases = 0;
    let mut rng = thread_rng();
    // create offer decoder instance
    let mut decoder = offer_decoder::create_standard_planar_code_offer_decoder(d);
    // create MWPM decoder instance
    let mut model = ftqec::PlanarCodeModel::new_standard_planar_code(0, d);  // single layer planar code
    model.set_depolarizing_error_with_perfect_initialization(p);
    model.iterate_snapshot_mut(|t, _i, _j, node| {  // the same error model as in `decoder`
        if t == 6 && node.qubit_type == QubitType::Data {
            node.error_rate_x = p;
            node.error_rate_z = p;
            node.error_rate_y = 0.;
        }
    });
    model.build_graph();
    model.optimize_correction_pattern();
    model.build_exhausted_path_autotune();
    while cases < count {
        decoder.reinitialize();
        decoder.use_reproducible_error_generator = true;
        let reproducible_error_generator_seed = rng.gen::<u64>();
        decoder.reproducible_error_generator_set_seed(reproducible_error_generator_seed);
        let error_count = decoder.generate_only_x_random_errors(p, || rng.gen::<f64>());
        if error_count == 0 {
            continue
        }
        decoder.error_changed();
        if print_error_pattern_to_find_infinite_loop {
            println!("{:?}", decoder.error_pattern());  // to find infinite looping case
        }
        // run using offer algorithm instead of old offer decoder
        let ((cost, cycles), (_cost_z, _cycles_z)) = offer_mwpm::run_given_offer_decoder_instance(&mut decoder, max_resend, max_cycles);
        match cycles {
            Ok(cycles) => {
                if decoder.has_logical_error(ErrorType::X) == true {
                    // judge if MWPM generates no logical error, if so, output the case
                    let (mwpm_has_logical_error, mwpm_cost) = {
                        // copy the error pattern into MWPM decoder
                        model.iterate_snapshot_mut(|t, i, j, node| {
                            if t == 6 && node.qubit_type == QubitType::Data {
                                node.error = decoder.qubits[i][j].error.clone();
                            }
                        });
                        model.propagate_error();
                        let measurement = model.generate_measurement();
                        let (sparse_correction, edge_matchings, boundary_matchings) = model.decode_MWPM_sparse_correction_with_edge_matchings(&measurement);
                        let mwpm_cost = {
                            let mut mwpm_cost = 0.;
                            for ((_t1, i1, j1), (_t2, i2, j2)) in edge_matchings.iter() {
                                mwpm_cost += offer_mwpm::simple_cost_standard_planar_code_2d_nodes(&(*i1, *j1), &(*i2, *j2));
                            }
                            for (_t, _i, j) in boundary_matchings.iter() {
                                mwpm_cost += std::cmp::min((j + 1) / 2, d - (j + 1) / 2) as f64;
                            }
                            // for other error nodes
                            mwpm_cost
                        };
                        let correction = ftqec::Correction::from(&sparse_correction);
                        let validation_ret = model.validate_correction_on_boundary(&correction);
                        (validation_ret.is_err(), mwpm_cost)
                    };
                    if !mwpm_has_logical_error {  // output the case
                        println!("[offer algorithm (cost = {}) fails but MWPM decoder (cost = {}) succeeds]", cost, mwpm_cost);
                        println!("{}", json!({
                            "cycles": cycles,
                            "error": decoder.error_pattern(),
                            "seed": reproducible_error_generator_seed,
                        }).to_string());
                        cases += 1;
                    }
                }
            },
            Err(cycles) => {
                println!("[exceed max resend]");
                println!("{}", json!({
                    "cycles": cycles,
                    "error": decoder.error_pattern(),
                }).to_string());
                cases += 1;
            }
        }
    }
}

fn union_find_decoder_study(d: usize, p: f64, count: usize) {
    let mut cases = 0;
    let mut rng = thread_rng();
    // create offer decoder instance
    let mut decoder = offer_decoder::create_standard_planar_code_offer_decoder(d);
    // create MWPM decoder instance
    let mut model = ftqec::PlanarCodeModel::new_standard_planar_code(0, d);  // single layer planar code
    model.set_depolarizing_error_with_perfect_initialization(p);
    model.iterate_snapshot_mut(|t, _i, _j, node| {  // the same error model as in `decoder`
        if t == 6 && node.qubit_type == QubitType::Data {
            node.error_rate_x = p;
            node.error_rate_z = p;
            node.error_rate_y = 0.;
        }
    });
    model.build_graph();
    model.optimize_correction_pattern();
    model.build_exhausted_path_autotune();
    while cases < count {
        decoder.reinitialize();
        decoder.use_reproducible_error_generator = true;
        let reproducible_error_generator_seed = rng.gen::<u64>();
        decoder.reproducible_error_generator_set_seed(reproducible_error_generator_seed);
        let error_count = decoder.generate_only_x_random_errors(p, || rng.gen::<f64>());
        if error_count == 0 {
            continue
        }
        decoder.error_changed();
        // run using union find decoder instead of old offer decoder
        let (has_x_logical_error, _has_z_logical_error) = union_find_decoder::run_given_offer_decoder_instance(&mut decoder);
        if has_x_logical_error {
            // judge if MWPM generates no logical error, if so, output the case
            let (mwpm_has_logical_error, mwpm_cost) = {
                // copy the error pattern into MWPM decoder
                model.iterate_snapshot_mut(|t, i, j, node| {
                    if t == 6 && node.qubit_type == QubitType::Data {
                        node.error = decoder.qubits[i][j].error.clone();
                    }
                });
                model.propagate_error();
                let measurement = model.generate_measurement();
                let (sparse_correction, edge_matchings, boundary_matchings) = model.decode_MWPM_sparse_correction_with_edge_matchings(&measurement);
                let mwpm_cost = {
                    let mut mwpm_cost = 0.;
                    for ((_t1, i1, j1), (_t2, i2, j2)) in edge_matchings.iter() {
                        mwpm_cost += offer_mwpm::simple_cost_standard_planar_code_2d_nodes(&(*i1, *j1), &(*i2, *j2));
                    }
                    for (_t, _i, j) in boundary_matchings.iter() {
                        mwpm_cost += std::cmp::min((j + 1) / 2, d - (j + 1) / 2) as f64;
                    }
                    // for other error nodes
                    mwpm_cost
                };
                let correction = ftqec::Correction::from(&sparse_correction);
                let validation_ret = model.validate_correction_on_boundary(&correction);
                (validation_ret.is_err(), mwpm_cost)
            };
            if !mwpm_has_logical_error {  // output the case
                println!("[union find decoder fails but MWPM decoder (cost = {}) succeeds]", mwpm_cost);
                println!("{}", json!({
                    "error": decoder.error_pattern(),
                }).to_string());
                cases += 1;
            }
        }
    }
}

fn distributed_union_find_decoder_study(d: usize, p: f64, count: usize) {
    let mut cases = 0;
    let mut rng = thread_rng();
    // create offer decoder instance
    let mut decoder = offer_decoder::create_standard_planar_code_offer_decoder(d);
    // create MWPM decoder instance
    let mut model = ftqec::PlanarCodeModel::new_standard_planar_code(0, d);  // single layer planar code
    model.set_depolarizing_error_with_perfect_initialization(p);
    model.iterate_snapshot_mut(|t, _i, _j, node| {  // the same error model as in `decoder`
        if t == 6 && node.qubit_type == QubitType::Data {
            node.error_rate_x = p;
            node.error_rate_z = p;
            node.error_rate_y = 0.;
        }
    });
    model.build_graph();
    model.optimize_correction_pattern();
    model.build_exhausted_path_autotune();
    while cases < count {
        decoder.reinitialize();
        decoder.use_reproducible_error_generator = true;
        let reproducible_error_generator_seed = rng.gen::<u64>();
        decoder.reproducible_error_generator_set_seed(reproducible_error_generator_seed);
        let error_count = decoder.generate_only_x_random_errors(p, || rng.gen::<f64>());
        if error_count == 0 {
            continue
        }
        decoder.error_changed();
        // println!("{:?}", decoder.error_pattern());  // to find panic cases
        // run using union find decoder instead of old offer decoder
        let (has_x_logical_error, _has_z_logical_error) = distributed_uf_decoder::run_given_offer_decoder_instance_no_fast_channel(&mut decoder, 0);
        if has_x_logical_error {
            // judge if MWPM generates no logical error, if so, output the case
            let (mwpm_has_logical_error, mwpm_cost) = {
                // copy the error pattern into MWPM decoder
                model.iterate_snapshot_mut(|t, i, j, node| {
                    if t == 6 && node.qubit_type == QubitType::Data {
                        node.error = decoder.qubits[i][j].error.clone();
                    }
                });
                model.propagate_error();
                let measurement = model.generate_measurement();
                let (sparse_correction, edge_matchings, boundary_matchings) = model.decode_MWPM_sparse_correction_with_edge_matchings(&measurement);
                let mwpm_cost = {
                    let mut mwpm_cost = 0.;
                    for ((_t1, i1, j1), (_t2, i2, j2)) in edge_matchings.iter() {
                        mwpm_cost += offer_mwpm::simple_cost_standard_planar_code_2d_nodes(&(*i1, *j1), &(*i2, *j2));
                    }
                    for (_t, _i, j) in boundary_matchings.iter() {
                        mwpm_cost += std::cmp::min((j + 1) / 2, d - (j + 1) / 2) as f64;
                    }
                    // for other error nodes
                    mwpm_cost
                };
                let correction = ftqec::Correction::from(&sparse_correction);
                let validation_ret = model.validate_correction_on_boundary(&correction);
                (validation_ret.is_err(), mwpm_cost)
            };
            if !mwpm_has_logical_error {  // output the case
                println!("[union find decoder fails but MWPM decoder (cost = {}) succeeds]", mwpm_cost);
                println!("{}", json!({
                    "error": decoder.error_pattern(),
                }).to_string());
                cases += 1;
            }
        }
    }
}
=======
>>>>>>> a9809f53

fn archived_debug_tests() {
    cfg_if::cfg_if! {
        if #[cfg(feature="python_binding")] {
            // call python networkx.algorithms.matching.max_weight_matching
            Python::with_gil(|py| {
                (|py: Python| -> PyResult<()> {
                    let networkx = py.import("networkx")?;
                    let G = networkx.call_method0("Graph")?;
                    let weighted_edges = vec![
                        (0, 1, -3.),
                        (1, 2, -2.),
                        (2, 0, -3.),
                        (0, 3, -1.),
                        (1, 4, -2.),
                        (2, 5, -1.),
                        (3, 4, 0.),
                        (3, 5, 0.),
                        (4, 5, 0.),
                    ].to_object(py);
                    G.call_method1("add_weighted_edges_from", (weighted_edges,))?;
                    let max_weight_matching = networkx.getattr("algorithms")?.getattr("matching")?.getattr("max_weight_matching")?;
                    let dict = vec![("maxcardinality", true)].into_py_dict(py);
                    let matched: std::collections::HashSet<(usize, usize)> = max_weight_matching.call((G,), Some(dict))?.extract()?;
                    println!("{:?}", matched);
                    Ok(())
                })(py).map_err(|e| {
                    e.print_and_set_sys_last_vars(py);
                })
            }).expect("python run failed");
        } else {
            println!("[error] compiling feature `python_binding` not enabled")
        }
    }
    {  // call blossom V matching
        let weighted_edges = vec![
            (0, 1, -3.),
            (1, 2, -2.),
            (2, 0, -3.),
            (0, 3, -1.),
            (1, 4, -2.),
            (2, 5, -1.),
            (3, 4, 0.),
            (3, 5, 0.),
            (4, 5, 0.),
        ];
        let matched = blossom_v::maximum_weight_perfect_matching_compatible(6, weighted_edges);
        println!("{:?}", matched);
    }
}

fn debug_tests() {
}<|MERGE_RESOLUTION|>--- conflicted
+++ resolved
@@ -22,467 +22,6 @@
         _ => unreachable!()
     }
 }
-
-<<<<<<< HEAD
-fn save_load() {
-    let N = 16;
-    let L = 5;
-    let p = 1e-1;
-    // generate some random data
-    let mut data_ro = BatchZxError::new_N_L(N, L);
-    let mut data = data_ro.view_mut();
-    let mut rng = thread_rng();
-    let mut error_cnt = 0;
-    for i in 0..N {
-        for j in 0..L {
-            for k in 0..L {
-                let is_error = rng.gen::<f64>() < p;
-                if is_error {
-                    error_cnt += 1;
-                }
-                data[[i, j, k]] = is_error;
-            }
-        }
-    }
-    assert_eq!(data_ro.N(), N);
-    assert_eq!(data_ro.L(), L);
-    let error_rate = error_cnt as f64 / ((N*L*L) as f64);
-    println!("error/total: {}/{} = {}%", error_cnt, N*L*L, 100. * error_rate);
-    // prepare the head
-    let head = serde_json::json!({
-        "p": p,
-        "error_cnt": error_cnt,
-        "error_rate": error_rate,
-    });
-    // save to file
-    util::save("TEST_save_load.bin", &head, &data_ro).expect("save failed");
-    // load from the same file
-    let (head_r, data_r) = util::load("TEST_save_load.bin").expect("load failed");
-    // check whether the file contains the same information
-    let mut head_N_L: Map<String, Value> = serde_json::from_value(head.clone()).expect("head JSON error");
-    head_N_L.insert("N".to_string(), json!(N));
-    head_N_L.insert("L".to_string(), json!(L));
-    let head_N_L: Value = serde_json::to_value(&head_N_L).expect("head JSON serialization error");
-    assert_eq!(head_N_L, head_r);
-    assert_eq!(data_ro, data_r);
-}
-
-fn perfect_measurement() {
-    let L = 5;
-    let mut x_error_ro = ZxError::new_L(L);
-    let mut x_error = x_error_ro.view_mut();
-    x_error[[1, 0]] = true;
-    x_error[[3, 2]] = true;
-    x_error[[3, 3]] = true;
-    println!("x_error_ro:");
-    x_error_ro.print();
-    let zx_measurement= util::generate_perfect_measurements(&x_error_ro, &x_error_ro);
-    println!("zx_measurement:");
-    zx_measurement.print();
-    // test rotation of measurement
-    assert_eq!(zx_measurement.rotate_x2z().rotate_z2x(), zx_measurement);
-    // test rotation of ZxError
-    let rotated_clockwise = x_error_ro.rotate_x2z();
-    println!("rotated_clockwise:");
-    rotated_clockwise.print();
-    let rotated_back = rotated_clockwise.rotate_z2x();
-    assert_eq!(x_error_ro, rotated_back);
-}
-
-fn validate_correction() {
-    let L = 5;
-    let mut x_error_ro = ZxError::new_L(L);
-    let mut x_error = x_error_ro.view_mut();
-    x_error[[1, 0]] = true;
-    x_error[[3, 2]] = true;
-    x_error[[3, 3]] = true;
-    println!("z_error_ro:");
-    x_error_ro.print();
-    // correction of the same as error must succeed
-    let mut x_correction_ro = x_error_ro.clone();
-    println!("x_correction_ro: (success)");
-    x_correction_ro.print();
-    assert_eq!(x_error_ro.validate_x_correction(&x_correction_ro), Ok(()));
-    // if there is a -1 Z stabilizer, it fails
-    let mut x_correction = x_correction_ro.view_mut();
-    x_correction[[1, 0]] = false;  // does not correct because Z stabilizer at (1, 1) has -1 eigenstate
-    println!("x_correction_ro: (Z stabilizer is at -1 eigenstate at (1,1))");
-    x_correction_ro.print();
-    assert_eq!(x_error_ro.validate_x_correction(&x_correction_ro), Err("Z stabilizer is at -1 eigenstate at (1,1)".to_string()));
-    // if there is a logical operator, it also fails
-    let mut x_correction = x_correction_ro.view_mut();
-    for i in 1..L {
-        x_correction[[1, i]] = true;
-    }
-    println!("x_correction_ro: (there is logical operator after correction)");
-    x_correction_ro.print();
-    assert_eq!(x_error_ro.validate_x_correction(&x_correction_ro), Err("there is X_L logical operator after correction".to_string()));
-    
-    // then try X stabilizers
-    let z_error_ro = x_error_ro;  // use the same error pattern
-    let mut z_correction_ro = z_error_ro.clone();
-    assert_eq!(z_error_ro.validate_z_correction(&z_correction_ro), Ok(()));
-    // // if there is a -1 X stabilizer, it fails
-    let mut z_correction = z_correction_ro.view_mut();
-    z_correction[[1, 0]] = false;  // does not correct because X stabilizer at (1, 0) has -1 eigenstate
-    assert_eq!(z_error_ro.validate_z_correction(&z_correction_ro), Err("X stabilizer is at -1 eigenstate at (1,0)".to_string()));
-    // if there is a logical operator, it also fails
-    let mut z_correction = z_correction_ro.view_mut();
-    for i in 0..L {
-        z_correction[[i, 0]] = true;
-    }
-    z_correction[[1, 0]] = false;
-    assert_eq!(z_error_ro.validate_z_correction(&z_correction_ro), Err("there is Z_L logical operator after correction".to_string()));
-}
-
-fn naive_correction() {
-    let L = 5;
-    let mut x_error_ro = ZxError::new_L(L);
-    let mut x_error = x_error_ro.view_mut();
-    x_error[[1, 0]] = true;
-    x_error[[3, 2]] = true;
-    x_error[[3, 3]] = true;
-    println!("z_error_ro:");
-    x_error_ro.print();
-    let measurement = util::generate_perfect_measurements(&x_error_ro, &x_error_ro);
-    println!("measurement:");
-    measurement.print();
-    let (x_correction, z_correction) = qec::naive_correction(&measurement);
-    assert_eq!(x_error_ro.validate_x_correction(&x_correction), Ok(()));
-    assert_eq!(x_error_ro.validate_z_correction(&z_correction), Ok(()));
-}
-
-fn maximum_max_weight_matching_correction() {
-    Python::with_gil(|py| {
-        (|py: Python| -> PyResult<()> {
-            // prepare python library
-            let networkx = py.import("networkx")?;
-            let max_weight_matching = networkx.getattr("algorithms")?.getattr("matching")?.getattr("max_weight_matching")?;
-            let maximum_max_weight_matching = |_node_num: usize, weighted_edges: Vec<(usize, usize, f64)>| -> std::collections::HashSet<(usize, usize)> {
-                let G = networkx.call_method0("Graph").unwrap();
-                let weighted_edges = weighted_edges.to_object(py);
-                G.call_method1("add_weighted_edges_from", (weighted_edges,)).unwrap();
-                let dict = vec![("maxcardinality", true)].into_py_dict(py);
-                let matched: std::collections::HashSet<(usize, usize)> = max_weight_matching.call((G,), Some(dict)).unwrap().extract().unwrap();
-                matched
-            };
-            // prepare error syndrome
-            let L = 5;
-            let mut x_error_ro = ZxError::new_L(L);
-            let mut x_error = x_error_ro.view_mut();
-            x_error[[1, 0]] = true;
-            x_error[[3, 2]] = true;
-            x_error[[3, 3]] = true;
-            println!("z_error_ro:");
-            x_error_ro.print();
-            let measurement = util::generate_perfect_measurements(&x_error_ro, &x_error_ro);
-            println!("measurement:");
-            measurement.print();
-            let (x_correction, z_correction) = qec::maximum_max_weight_matching_correction(&measurement, maximum_max_weight_matching);
-            assert_eq!(x_error_ro.validate_x_correction(&x_correction), Ok(()));
-            assert_eq!(x_error_ro.validate_z_correction(&z_correction), Ok(()));
-            Ok(())
-        })(py).map_err(|e| {
-            e.print_and_set_sys_last_vars(py);
-        })
-    }).expect("python run failed");
-}
-
-fn offer_decoder_study(d: usize, p: f64, count: usize, max_resend: usize, max_cycles: usize, print_error_pattern_to_find_infinite_loop: bool) {
-    let mut cases = 0;
-    let mut rng = thread_rng();
-    // create offer decoder instance
-    let mut decoder = offer_decoder::create_standard_planar_code_offer_decoder(d);
-    // create MWPM decoder instance
-    let mut model = ftqec::PlanarCodeModel::new_standard_planar_code(0, d);  // single layer planar code
-    model.set_depolarizing_error_with_perfect_initialization(p);
-    model.iterate_snapshot_mut(|t, _i, _j, node| {  // the same error model as in `decoder`
-        if t == 6 && node.qubit_type == QubitType::Data {
-            node.error_rate_x = p;
-            node.error_rate_z = p;
-            node.error_rate_y = p;
-        }
-    });
-    model.build_graph();
-    model.optimize_correction_pattern();
-    model.build_exhausted_path_autotune();
-    while cases < count {
-        decoder.reinitialize();
-        decoder.use_reproducible_error_generator = true;
-        let reproducible_error_generator_seed = rng.gen::<u64>();
-        decoder.reproducible_error_generator_set_seed(reproducible_error_generator_seed);
-        let error_count = decoder.generate_only_x_random_errors(p, || rng.gen::<f64>());
-        if error_count == 0 {
-            continue
-        }
-        decoder.error_changed();
-        if print_error_pattern_to_find_infinite_loop {
-            println!("{:?}", decoder.error_pattern());  // to find infinite looping case
-        }
-        let cycles = decoder.pseudo_parallel_execute_to_stable_with_max_resend_max_cycles(max_resend, max_cycles);
-        match cycles {
-            Ok(cycles) => {
-                if decoder.has_logical_error(ErrorType::X) == true {
-                    // judge if MWPM generates no logical error, if so, output the case
-                    let mwpm_has_logical_error = {
-                        // copy the error pattern into MWPM decoder
-                        model.iterate_snapshot_mut(|t, i, j, node| {
-                            if t == 6 && node.qubit_type == QubitType::Data {
-                                node.error = decoder.qubits[i][j].error.clone();
-                            }
-                        });
-                        model.propagate_error();
-                        let measurement = model.generate_measurement();
-                        let correction = model.decode_MWPM(&measurement);
-                        let validation_ret = model.validate_correction_on_boundary(&correction);
-                        validation_ret.is_err()
-                    };
-                    if !mwpm_has_logical_error {  // output the case
-                        println!("[offer decoder fails but MWPM decoder succeeds]");
-                        println!("{}", json!({
-                            "cycles": cycles,
-                            "error": decoder.error_pattern(),
-                            "seed": reproducible_error_generator_seed,
-                        }).to_string());
-                        cases += 1;
-                    }
-                }
-            },
-            Err(cycles) => {
-                println!("[exceed max resend]");
-                println!("{}", json!({
-                    "cycles": cycles,
-                    "error": decoder.error_pattern(),
-                }).to_string());
-                cases += 1;
-            }
-        }
-    }
-}
-
-fn offer_algorithm_study(d: usize, p: f64, count: usize, max_resend: usize, max_cycles: usize, print_error_pattern_to_find_infinite_loop: bool) {
-    let mut cases = 0;
-    let mut rng = thread_rng();
-    // create offer decoder instance
-    let mut decoder = offer_decoder::create_standard_planar_code_offer_decoder(d);
-    // create MWPM decoder instance
-    let mut model = ftqec::PlanarCodeModel::new_standard_planar_code(0, d);  // single layer planar code
-    model.set_depolarizing_error_with_perfect_initialization(p);
-    model.iterate_snapshot_mut(|t, _i, _j, node| {  // the same error model as in `decoder`
-        if t == 6 && node.qubit_type == QubitType::Data {
-            node.error_rate_x = p;
-            node.error_rate_z = p;
-            node.error_rate_y = 0.;
-        }
-    });
-    model.build_graph();
-    model.optimize_correction_pattern();
-    model.build_exhausted_path_autotune();
-    while cases < count {
-        decoder.reinitialize();
-        decoder.use_reproducible_error_generator = true;
-        let reproducible_error_generator_seed = rng.gen::<u64>();
-        decoder.reproducible_error_generator_set_seed(reproducible_error_generator_seed);
-        let error_count = decoder.generate_only_x_random_errors(p, || rng.gen::<f64>());
-        if error_count == 0 {
-            continue
-        }
-        decoder.error_changed();
-        if print_error_pattern_to_find_infinite_loop {
-            println!("{:?}", decoder.error_pattern());  // to find infinite looping case
-        }
-        // run using offer algorithm instead of old offer decoder
-        let ((cost, cycles), (_cost_z, _cycles_z)) = offer_mwpm::run_given_offer_decoder_instance(&mut decoder, max_resend, max_cycles);
-        match cycles {
-            Ok(cycles) => {
-                if decoder.has_logical_error(ErrorType::X) == true {
-                    // judge if MWPM generates no logical error, if so, output the case
-                    let (mwpm_has_logical_error, mwpm_cost) = {
-                        // copy the error pattern into MWPM decoder
-                        model.iterate_snapshot_mut(|t, i, j, node| {
-                            if t == 6 && node.qubit_type == QubitType::Data {
-                                node.error = decoder.qubits[i][j].error.clone();
-                            }
-                        });
-                        model.propagate_error();
-                        let measurement = model.generate_measurement();
-                        let (sparse_correction, edge_matchings, boundary_matchings) = model.decode_MWPM_sparse_correction_with_edge_matchings(&measurement);
-                        let mwpm_cost = {
-                            let mut mwpm_cost = 0.;
-                            for ((_t1, i1, j1), (_t2, i2, j2)) in edge_matchings.iter() {
-                                mwpm_cost += offer_mwpm::simple_cost_standard_planar_code_2d_nodes(&(*i1, *j1), &(*i2, *j2));
-                            }
-                            for (_t, _i, j) in boundary_matchings.iter() {
-                                mwpm_cost += std::cmp::min((j + 1) / 2, d - (j + 1) / 2) as f64;
-                            }
-                            // for other error nodes
-                            mwpm_cost
-                        };
-                        let correction = ftqec::Correction::from(&sparse_correction);
-                        let validation_ret = model.validate_correction_on_boundary(&correction);
-                        (validation_ret.is_err(), mwpm_cost)
-                    };
-                    if !mwpm_has_logical_error {  // output the case
-                        println!("[offer algorithm (cost = {}) fails but MWPM decoder (cost = {}) succeeds]", cost, mwpm_cost);
-                        println!("{}", json!({
-                            "cycles": cycles,
-                            "error": decoder.error_pattern(),
-                            "seed": reproducible_error_generator_seed,
-                        }).to_string());
-                        cases += 1;
-                    }
-                }
-            },
-            Err(cycles) => {
-                println!("[exceed max resend]");
-                println!("{}", json!({
-                    "cycles": cycles,
-                    "error": decoder.error_pattern(),
-                }).to_string());
-                cases += 1;
-            }
-        }
-    }
-}
-
-fn union_find_decoder_study(d: usize, p: f64, count: usize) {
-    let mut cases = 0;
-    let mut rng = thread_rng();
-    // create offer decoder instance
-    let mut decoder = offer_decoder::create_standard_planar_code_offer_decoder(d);
-    // create MWPM decoder instance
-    let mut model = ftqec::PlanarCodeModel::new_standard_planar_code(0, d);  // single layer planar code
-    model.set_depolarizing_error_with_perfect_initialization(p);
-    model.iterate_snapshot_mut(|t, _i, _j, node| {  // the same error model as in `decoder`
-        if t == 6 && node.qubit_type == QubitType::Data {
-            node.error_rate_x = p;
-            node.error_rate_z = p;
-            node.error_rate_y = 0.;
-        }
-    });
-    model.build_graph();
-    model.optimize_correction_pattern();
-    model.build_exhausted_path_autotune();
-    while cases < count {
-        decoder.reinitialize();
-        decoder.use_reproducible_error_generator = true;
-        let reproducible_error_generator_seed = rng.gen::<u64>();
-        decoder.reproducible_error_generator_set_seed(reproducible_error_generator_seed);
-        let error_count = decoder.generate_only_x_random_errors(p, || rng.gen::<f64>());
-        if error_count == 0 {
-            continue
-        }
-        decoder.error_changed();
-        // run using union find decoder instead of old offer decoder
-        let (has_x_logical_error, _has_z_logical_error) = union_find_decoder::run_given_offer_decoder_instance(&mut decoder);
-        if has_x_logical_error {
-            // judge if MWPM generates no logical error, if so, output the case
-            let (mwpm_has_logical_error, mwpm_cost) = {
-                // copy the error pattern into MWPM decoder
-                model.iterate_snapshot_mut(|t, i, j, node| {
-                    if t == 6 && node.qubit_type == QubitType::Data {
-                        node.error = decoder.qubits[i][j].error.clone();
-                    }
-                });
-                model.propagate_error();
-                let measurement = model.generate_measurement();
-                let (sparse_correction, edge_matchings, boundary_matchings) = model.decode_MWPM_sparse_correction_with_edge_matchings(&measurement);
-                let mwpm_cost = {
-                    let mut mwpm_cost = 0.;
-                    for ((_t1, i1, j1), (_t2, i2, j2)) in edge_matchings.iter() {
-                        mwpm_cost += offer_mwpm::simple_cost_standard_planar_code_2d_nodes(&(*i1, *j1), &(*i2, *j2));
-                    }
-                    for (_t, _i, j) in boundary_matchings.iter() {
-                        mwpm_cost += std::cmp::min((j + 1) / 2, d - (j + 1) / 2) as f64;
-                    }
-                    // for other error nodes
-                    mwpm_cost
-                };
-                let correction = ftqec::Correction::from(&sparse_correction);
-                let validation_ret = model.validate_correction_on_boundary(&correction);
-                (validation_ret.is_err(), mwpm_cost)
-            };
-            if !mwpm_has_logical_error {  // output the case
-                println!("[union find decoder fails but MWPM decoder (cost = {}) succeeds]", mwpm_cost);
-                println!("{}", json!({
-                    "error": decoder.error_pattern(),
-                }).to_string());
-                cases += 1;
-            }
-        }
-    }
-}
-
-fn distributed_union_find_decoder_study(d: usize, p: f64, count: usize) {
-    let mut cases = 0;
-    let mut rng = thread_rng();
-    // create offer decoder instance
-    let mut decoder = offer_decoder::create_standard_planar_code_offer_decoder(d);
-    // create MWPM decoder instance
-    let mut model = ftqec::PlanarCodeModel::new_standard_planar_code(0, d);  // single layer planar code
-    model.set_depolarizing_error_with_perfect_initialization(p);
-    model.iterate_snapshot_mut(|t, _i, _j, node| {  // the same error model as in `decoder`
-        if t == 6 && node.qubit_type == QubitType::Data {
-            node.error_rate_x = p;
-            node.error_rate_z = p;
-            node.error_rate_y = 0.;
-        }
-    });
-    model.build_graph();
-    model.optimize_correction_pattern();
-    model.build_exhausted_path_autotune();
-    while cases < count {
-        decoder.reinitialize();
-        decoder.use_reproducible_error_generator = true;
-        let reproducible_error_generator_seed = rng.gen::<u64>();
-        decoder.reproducible_error_generator_set_seed(reproducible_error_generator_seed);
-        let error_count = decoder.generate_only_x_random_errors(p, || rng.gen::<f64>());
-        if error_count == 0 {
-            continue
-        }
-        decoder.error_changed();
-        // println!("{:?}", decoder.error_pattern());  // to find panic cases
-        // run using union find decoder instead of old offer decoder
-        let (has_x_logical_error, _has_z_logical_error) = distributed_uf_decoder::run_given_offer_decoder_instance_no_fast_channel(&mut decoder, 0);
-        if has_x_logical_error {
-            // judge if MWPM generates no logical error, if so, output the case
-            let (mwpm_has_logical_error, mwpm_cost) = {
-                // copy the error pattern into MWPM decoder
-                model.iterate_snapshot_mut(|t, i, j, node| {
-                    if t == 6 && node.qubit_type == QubitType::Data {
-                        node.error = decoder.qubits[i][j].error.clone();
-                    }
-                });
-                model.propagate_error();
-                let measurement = model.generate_measurement();
-                let (sparse_correction, edge_matchings, boundary_matchings) = model.decode_MWPM_sparse_correction_with_edge_matchings(&measurement);
-                let mwpm_cost = {
-                    let mut mwpm_cost = 0.;
-                    for ((_t1, i1, j1), (_t2, i2, j2)) in edge_matchings.iter() {
-                        mwpm_cost += offer_mwpm::simple_cost_standard_planar_code_2d_nodes(&(*i1, *j1), &(*i2, *j2));
-                    }
-                    for (_t, _i, j) in boundary_matchings.iter() {
-                        mwpm_cost += std::cmp::min((j + 1) / 2, d - (j + 1) / 2) as f64;
-                    }
-                    // for other error nodes
-                    mwpm_cost
-                };
-                let correction = ftqec::Correction::from(&sparse_correction);
-                let validation_ret = model.validate_correction_on_boundary(&correction);
-                (validation_ret.is_err(), mwpm_cost)
-            };
-            if !mwpm_has_logical_error {  // output the case
-                println!("[union find decoder fails but MWPM decoder (cost = {}) succeeds]", mwpm_cost);
-                println!("{}", json!({
-                    "error": decoder.error_pattern(),
-                }).to_string());
-                cases += 1;
-            }
-        }
-    }
-}
-=======
->>>>>>> a9809f53
 
 fn archived_debug_tests() {
     cfg_if::cfg_if! {
