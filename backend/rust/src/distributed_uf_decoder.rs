--- conflicted
+++ resolved
@@ -229,6 +229,8 @@
 pub struct Neighbor {
     /// the index of this neighbor
     pub address: usize,
+    /// the supposed updated root of the neighbor, which may not be the real updated_root. only used to stop broadcast when unnecessary
+    pub supposed_updated_root: usize,
     /// this will sync with the peer at the start of the iteration, and keeps constant within the iteration
     pub old_root: usize,
     /// this will need `latency` time to sync with peer
@@ -392,12 +394,14 @@
             }));
             processing_units[*a].neighbors.push(Neighbor {
                 address: *b,
+                supposed_updated_root: *b,
                 old_root: *b,
                 is_fully_grown: false,  // will update in `spread_cluster`
                 link: neighbor_link.clone(),
             });
             processing_units[*b].neighbors.push(Neighbor {
                 address: *a,
+                supposed_updated_root: *a,
                 old_root: *a,
                 is_fully_grown: false,  // will update in `spread_cluster`
                 link: neighbor_link.clone(),
@@ -499,7 +503,7 @@
     }
 
     /// suppose the root node has the correct cardinality, it should spread to all of his nodes
-    pub fn sync_is_odd_cluster(&mut self) -> usize {
+    pub fn spread_is_odd_cluster(&mut self) -> usize {
         let mut clock_cycles = 0;
         let nodes_len = self.nodes.len();
         // in FPGA, this is done by giving a trigger signal to all PUs, in O(1) time
@@ -622,6 +626,7 @@
                 drop(neighbor_link);
                 let neighbor_root = self.processing_units[neighbor_addr].updated_root;
                 let neighbor = &mut self.processing_units[i].neighbors[j];  // re-borrow as mutable
+                neighbor.supposed_updated_root = neighbor_root;
                 neighbor.old_root = neighbor_root;
             }
         }
@@ -652,6 +657,13 @@
                 //     which is done in O(log(log(d))) gate level latency on FPGA, so it's still 1 clock cycle with slightly lower clock rate in large code distances
                 let mut new_updated_root = pu.updated_root;
                 let neighbors_len = pu.neighbors.len();
+                for j in 0..neighbors_len {
+                    let pu = &self.processing_units[i];
+                    let neighbor = &pu.neighbors[j];
+                    if neighbor.is_fully_grown {
+                        new_updated_root = self.get_node_smaller(new_updated_root, neighbor.address);
+                    }
+                }
                 // processing one message from all union channels
                 let pu = &mut self.processing_units[i];
                 let in_messages: Vec<Option<UnionMessage>> = pu.union_in_channels.iter().map(|(_peer, in_channel)| {
@@ -660,23 +672,14 @@
                 }).collect();
                 // handle those messages to compute `new_updated_root`, this can be done in O(1) on FPGA, 
                 //    with O(log(log(d))) higher gate level latency, which may reduce the clock cycle a little bit, but still pretty scalable
-                let pu = &self.processing_units[i];
-                for (j, message) in in_messages.iter().enumerate() {
+                for message in in_messages.iter() {
                     match message {
                         Some(UnionMessage{ old_root, updated_root }) => {
                             if *old_root == pu_old_root {  // otherwise don't consider it at all!
                                 new_updated_root = self.get_node_smaller(new_updated_root, *updated_root);
                             }
                         },
-                        None => {
-                            // update: optimize FPGA resource usage and latency, based on the fact that `message.updated_root` is no worse than `neighbor.old_root`
-                            if j < neighbors_len {
-                                let neighbor = &pu.neighbors[j];
-                                if neighbor.is_fully_grown {
-                                    new_updated_root = self.get_node_smaller(new_updated_root, neighbor.old_root);
-                                }
-                            }
-                        },
+                        None => { },
                     }
                 }
                 // send messages to all union channels if the updated root changes in this cycle, this can be done in O(1) on FPGA
@@ -703,36 +706,29 @@
                 pu.updated_root = new_updated_root;
                 // at the same time, try to find a direct message to route
                 // since the direct message should be very rare in the system, just a simple logic would suffice
-                if cfg!(not(feature="fpga_amenable")) {
-                    if new_updated_root != old_updated_root {
-                        if self.nodes[i].is_error_syndrome {  // only nodes with error syndrome should tell the root about updated cardinality
-                            pu.pending_tell_new_root_cardinality = true;
-                        }
-                        if pu.is_touching_boundary {
-                            pu.pending_tell_new_root_touching_boundary = true;
-                        }
+                if new_updated_root != old_updated_root {
+                    if self.nodes[i].is_error_syndrome {  // only nodes with error syndrome should tell the root about updated cardinality
+                        pu.pending_tell_new_root_cardinality = true;
                     }
-                    if pu.is_touching_boundary != old_is_touching_boundary {
+                    if pu.is_touching_boundary {
                         pu.pending_tell_new_root_touching_boundary = true;
                     }
-                    if new_updated_root == i {  // don't need to send message to myself
-                        pu.pending_tell_new_root_cardinality = false;
-                        pu.pending_tell_new_root_touching_boundary = false;
-                    }
-                } else {
-                    // FPGA-amenable code block that should be equivalent to above
-                    pu.pending_tell_new_root_cardinality = if pu.pending_tell_new_root_cardinality {
-                        new_updated_root != i
-                    } else {
-                        new_updated_root != old_updated_root && self.nodes[i].is_error_syndrome
-                    };
-                    pu.pending_tell_new_root_touching_boundary = if pu.pending_tell_new_root_touching_boundary {
-                        new_updated_root != i
-                    } else {
-                        (new_updated_root != old_updated_root && pu.is_touching_boundary) || pu.is_touching_boundary != old_is_touching_boundary
-                    };
+                }
+                if pu.is_touching_boundary != old_is_touching_boundary {
+                    pu.pending_tell_new_root_touching_boundary = true;
+                }
+                if new_updated_root == i {  // don't need to send message to myself
+                    pu.pending_tell_new_root_cardinality = false;
+                    pu.pending_tell_new_root_touching_boundary = false;
                 }
                 let mut pending_direct_message = None;
+                if pu.pending_tell_new_root_cardinality || pu.pending_tell_new_root_touching_boundary {
+                    pending_direct_message = Some(DirectMessage {
+                        receiver: new_updated_root,
+                        is_odd_cardinality_root: pu.pending_tell_new_root_cardinality,
+                        is_touching_boundary: pu.pending_tell_new_root_touching_boundary,
+                    });
+                }
                 // read from all direct channels, finish in O(1) on FPGA
                 let mut need_to_pop_direct_in_channel_from_idx = None;
                 for (j, (_peer, in_channel)) in pu.direct_in_channels.iter().enumerate() {
@@ -760,15 +756,6 @@
                         }
                     }
                 }
-                if need_to_pop_direct_in_channel_from_idx.is_none() {
-                    if pu.pending_tell_new_root_cardinality || pu.pending_tell_new_root_touching_boundary {
-                        pending_direct_message = Some(DirectMessage {
-                            receiver: new_updated_root,
-                            is_odd_cardinality_root: pu.pending_tell_new_root_cardinality,
-                            is_touching_boundary: pu.pending_tell_new_root_touching_boundary,
-                        });
-                    }
-                }
                 // find the most attractive channel for `pending_direct_message`, finish in O(1) on FPGA
                 let mut best_channel_for_pending_message_idx = None;
                 let pu = &self.processing_units[i];
@@ -820,6 +807,8 @@
                 }
                 // update internal state
                 if pending_message_sent_successfully {  // don't send again next time
+                    pu.pending_tell_new_root_cardinality = false;
+                    pu.pending_tell_new_root_touching_boundary = false;
                     match need_to_pop_direct_in_channel_from_idx {
                         Some(direct_in_channel_idx) => {
                             let (_peer, in_channel) = &pu.direct_in_channels[direct_in_channel_idx];
@@ -828,10 +817,7 @@
                             in_channel.deque.pop_front().unwrap();
                             in_channel.deque.push_front(None);
                         },
-                        None => {
-                            pu.pending_tell_new_root_cardinality = false;
-                            pu.pending_tell_new_root_touching_boundary = false;
-                        },
+                        None => { },
                     }
                 }
             }
@@ -856,7 +842,7 @@
         // during iteration, this corresponds to Union operations in sequential UF decoder and takes average O(log(d)) time but worst O(d) time
         clock_cycles += self.spread_clusters();
         // update the odd cluster state, requires O(log(d)) time in 
-        clock_cycles += self.sync_is_odd_cluster();
+        clock_cycles += self.spread_is_odd_cluster();
         // check if there are still odd clusters, if so, then it needs to run further
         let mut has_odd_cluster = false;
         for pu in self.processing_units.iter() {
@@ -983,10 +969,18 @@
 }
 
 /// create nodes for standard planar code (2d, perfect measurement condition). return only X stabilizers or only Z stabilizers.
+/// return (nodes, position_to_index, neighbors), the fast channel should be empty, which is Vec::new()
+pub fn make_standard_planar_code_2d_nodes_no_fast_channel(d: usize, is_x_stabilizers: bool) -> (Vec<InputNode<(usize, usize)>>, HashMap<(usize, usize), usize>,
+        Vec<InputNeighbor>) {
+    let (nodes, position_to_index, neighbors, _fast_channels) = make_standard_planar_code_2d_nodes(d, is_x_stabilizers, 0);
+    (nodes, position_to_index, neighbors)
+}
+
+/// create nodes for standard planar code (2d, perfect measurement condition). return only X stabilizers or only Z stabilizers.
 /// return (nodes, position_to_index, neighbors, fast_channels), the fast channel is build every (fast_channel_interval) ^ k distance
 /// fast_channel_interval = 0 will generate no fast channels
 pub fn make_standard_planar_code_2d_nodes(d: usize, is_x_stabilizers: bool, fast_channel_interval: usize) -> (Vec<InputNode<(usize, usize)>>,
-        HashMap<(usize, usize), usize>, Vec<InputNeighbor>, Vec<InputFastChannel>) {
+HashMap<(usize, usize), usize>, Vec<InputNeighbor>, Vec<InputFastChannel>) {
     let mut nodes = Vec::new();
     let mut position_to_index = HashMap::new();
     for i in (if is_x_stabilizers { 0..=2*d-2 } else { 1..=2*d-3 }).step_by(2) {
@@ -1099,27 +1093,16 @@
     boundary_cardinality
 }
 
-<<<<<<< HEAD
-/// return `(has_x_logical_error, has_z_logical_error)`
-pub fn run_given_offer_decoder_instance_no_fast_channel(decoder: &mut offer_decoder::OfferDecoder, id:usize) -> (bool, bool) {
-    let d = decoder.d;
-    decoder.error_changed();
-    // decode X errors
-    let (mut nodes, position_to_index, neighbors) = make_standard_planar_code_2d_nodes_no_fast_channel(d, true);
-    let mut has_syndromes = false;
-=======
 /// return `(has_x_logical_error, has_z_logical_error, cycle)`
 pub fn run_given_offer_decoder_instance_with_cycle(decoder: &mut offer_decoder::OfferDecoder, fast_channel_interval: usize) -> (bool, bool, usize) {
     let d = decoder.d;
     decoder.error_changed();
     // decode X errors
     let (mut nodes, position_to_index, neighbors, fast_channels) = make_standard_planar_code_2d_nodes(d, true, fast_channel_interval);
->>>>>>> a9809f53
     for i in (0..=2*d-2).step_by(2) {
         for j in (1..=2*d-3).step_by(2) {
             if decoder.qubits[i][j].measurement {
                 nodes[position_to_index[&(i, j)]].is_error_syndrome = true;
-                has_syndromes = true;
             }
         }
     }
@@ -1129,11 +1112,6 @@
     let left_boundary_cardinality = get_standard_planar_code_2d_left_boundary_cardinality(d, &position_to_index, &uf_decoder, false)
         + decoder.origin_error_left_boundary_cardinality();
     let has_x_logical_error = left_boundary_cardinality % 2 == 1;
-
-    if !has_x_logical_error && has_syndromes {
-        uf_decoder.dump_print_input(id);
-        uf_decoder.dump_print_output(id);
-    }
     // decode Z errors
     let (mut nodes, position_to_index, neighbors, fast_channels) = make_standard_planar_code_2d_nodes(d, false, fast_channel_interval);
     for i in (1..=2*d-3).step_by(2) {
@@ -1283,7 +1261,7 @@
     }
 }
 
-pub fn build_distributed_union_find_given_uf_decoder_3d<>(decoder: &union_find_decoder::DeprecatedUnionFindDecoder<(usize, usize, usize)>) ->
+pub fn build_distributed_union_find_given_uf_decoder_3d<>(decoder: &union_find_decoder::UnionFindDecoder<(usize, usize, usize)>) ->
         (DistributedUnionFind<(usize, usize, usize)>, HashMap<(usize, usize, usize), usize>) {
     let mut nodes = Vec::new();
     let mut position_to_index = HashMap::new();
@@ -1311,7 +1289,7 @@
     (duf_decoder, position_to_index)
 }
 
-pub fn copy_state_back_to_union_find_decoder(decoder: &mut union_find_decoder::DeprecatedUnionFindDecoder<(usize, usize, usize)>, 
+pub fn copy_state_back_to_union_find_decoder(decoder: &mut union_find_decoder::UnionFindDecoder<(usize, usize, usize)>, 
         duf_decoder: &DistributedUnionFind<(usize, usize, usize)>) {
     // copy root, but the root might be changed internally by UnionFind library
     assert_eq!(decoder.nodes.len(), duf_decoder.nodes.len(), "they should have the same number of nodes");
@@ -1350,21 +1328,13 @@
     }
 }
 
+
 #[cfg(test)]
 mod tests {
     use super::*;
-    use super::super::types::{ErrorType, ErrorModelName};
-    use super::super::rand::prelude::*;
 
     // use `cargo test distributed_union_find_decoder_test_case_1 -- --nocapture` to run specific test
-
-    /// return (nodes, position_to_index, neighbors), the fast channel should be empty, which is Vec::new()
-    pub fn make_standard_planar_code_2d_nodes_no_fast_channel(d: usize, is_x_stabilizers: bool) -> (Vec<InputNode<(usize, usize)>>, HashMap<(usize, usize), usize>,
-    Vec<InputNeighbor>) {
-    let (nodes, position_to_index, neighbors, _) = make_standard_planar_code_2d_nodes(d, is_x_stabilizers, 0);
-    (nodes, position_to_index, neighbors)
-    }
-
+    
     fn make_standard_planar_code_2d_nodes_no_fast_channel_only_x(d: usize) -> (Vec<InputNode<(usize, usize)>>, HashMap<(usize, usize), usize>, Vec<InputNeighbor>) {
         make_standard_planar_code_2d_nodes_no_fast_channel(d, true)
     }
@@ -1392,13 +1362,13 @@
 
     #[test]
     fn distributed_union_find_decoder_sanity_check_3() {
-        // test `sync_is_odd_cluster` function
+        // test `spread_is_odd_cluster` function
         let (mut nodes, position_to_index, neighbors) = make_standard_planar_code_2d_nodes_no_fast_channel_only_x(3);
         nodes[position_to_index[&(0, 1)]].is_error_syndrome = true;  // test touching boundary
         nodes[position_to_index[&(2, 3)]].is_error_syndrome = true;  // test single error syndrome
         nodes[position_to_index[&(4, 1)]].is_error_syndrome = true;  // test 2 matching together
         nodes[position_to_index[&(4, 3)]].is_error_syndrome = true;
-        let mut distributed_union_find = DistributedUnionFind::new(nodes, neighbors, Vec::new(), manhattan_distance_standard_planar_code_2d_nodes,
+        let mut distributed_union_find = DistributedUnionFind::new(nodes, neighbors, Vec::new(), manhattan_distance_standard_planar_code_2d_nodes,          
             compare_standard_planar_code_2d_nodes);
         assert_eq!(distributed_union_find.processing_units[position_to_index[&(4, 1)]].is_odd_cluster, true);
         assert_eq!(distributed_union_find.processing_units[position_to_index[&(4, 3)]].is_odd_cluster, true);
@@ -1407,7 +1377,7 @@
         distributed_union_find.processing_units[position_to_index[&(4, 3)]].updated_root = position_to_index[&(4, 1)];
         distributed_union_find.processing_units[position_to_index[&(4, 1)]].is_odd_cardinality = false;  // because the set has (4, 1) and (4, 3)
         distributed_union_find.channels_sanity_check();
-        distributed_union_find.sync_is_odd_cluster();
+        distributed_union_find.spread_is_odd_cluster();
         distributed_union_find.channels_sanity_check();
         assert_eq!(distributed_union_find.processing_units[position_to_index[&(4, 1)]].is_odd_cluster, false);
         assert_eq!(distributed_union_find.processing_units[position_to_index[&(4, 3)]].is_odd_cluster, false);
@@ -1421,7 +1391,7 @@
         // test `spread_clusters` function
         let (mut nodes, position_to_index, neighbors) = make_standard_planar_code_2d_nodes_no_fast_channel_only_x(3);
         nodes[position_to_index[&(2, 1)]].is_error_syndrome = true;  // test single error syndrome
-        let mut distributed_union_find = DistributedUnionFind::new(nodes, neighbors, Vec::new(), manhattan_distance_standard_planar_code_2d_nodes,
+        let mut distributed_union_find = DistributedUnionFind::new(nodes, neighbors, Vec::new(), manhattan_distance_standard_planar_code_2d_nodes,          
             compare_standard_planar_code_2d_nodes);
         distributed_union_find.debug_print();
         distributed_union_find.reach_consistent_state();
@@ -1439,20 +1409,7 @@
         let d = 5;
         let (mut nodes, position_to_index, neighbors) = make_standard_planar_code_2d_nodes_no_fast_channel_only_x(d);
         nodes[position_to_index[&(4, 5)]].is_error_syndrome = true;
-        let mut decoder = DistributedUnionFind::new(nodes, neighbors, Vec::new(), manhattan_distance_standard_planar_code_2d_nodes,
-            compare_standard_planar_code_2d_nodes);
-        decoder.detailed_print_run_to_stable(true);
-        assert_eq!(0, get_standard_planar_code_2d_left_boundary_cardinality(d, &position_to_index, &decoder, false)
-            , "cardinality of one side of boundary determines if there is logical error");
-    }
-
-    #[test]
-    fn distributed_union_find_decoder_bug_find_2() {
-        let d = 7;
-        let (mut nodes, position_to_index, neighbors) = make_standard_planar_code_2d_nodes_no_fast_channel_only_x(d);
-        nodes[position_to_index[&(0, 3)]].is_error_syndrome = true;
-        nodes[position_to_index[&(2, 7)]].is_error_syndrome = true;
-        let mut decoder = DistributedUnionFind::new(nodes, neighbors, Vec::new(), manhattan_distance_standard_planar_code_2d_nodes,
+        let mut decoder = DistributedUnionFind::new(nodes, neighbors, Vec::new(), manhattan_distance_standard_planar_code_2d_nodes,          
             compare_standard_planar_code_2d_nodes);
         decoder.detailed_print_run_to_stable(true);
         assert_eq!(0, get_standard_planar_code_2d_left_boundary_cardinality(d, &position_to_index, &decoder, false)
@@ -1568,7 +1525,7 @@
         assert_eq!(1, get_standard_planar_code_2d_left_boundary_cardinality(d, &position_to_index, &decoder, false)
             , "cardinality of one side of boundary determines if there is logical error");
     }
-    
+
     #[test]
     fn distributed_union_find_decoder_test_build_given_ftqec_model_1() {
         let measurement_rounds = 3;
@@ -1590,7 +1547,7 @@
         assert_eq!(0, get_standard_planar_code_3d_boundary_cardinality(QubitType::StabZ, &position_to_index, &decoder)
             , "cardinality of one side of boundary determines if there is logical error");
     }
-    
+
     #[test]
     fn distributed_union_find_decoder_test_build_given_ftqec_model_2() {
         let measurement_rounds = 3;
